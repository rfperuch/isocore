--- conflicted
+++ resolved
@@ -48,10 +48,10 @@
 #include <stdint.h>
 
 enum {
-    BGP_FSM_IDLE        = 1,
-    BGP_FSM_CONNECT     = 2,
-    BGP_FSM_ACTIVE      = 3,
-    BGP_FSM_OPENSENT    = 4,
+    BGP_FSM_IDLE = 1,
+    BGP_FSM_CONNECT = 2,
+    BGP_FSM_ACTIVE = 3,
+    BGP_FSM_OPENSENT = 4,
     BGP_FSM_OPENCONFIRM = 5,
     BGP_FSM_ESTABLISHED = 6
 };
@@ -61,7 +61,7 @@
 };
 
 enum {
-    BGP_VERSION   = 4,
+    BGP_VERSION = 4,
 
     BGP_HOLD_SECS = 180
 };
@@ -75,23 +75,19 @@
 */
 
 enum {
-    BGP_BADTYPE       = -1,
-
-    BGP_OPEN          = 1,
-    BGP_UPDATE        = 2,
-    BGP_NOTIFICATION  = 3,
-    BGP_KEEPALIVE     = 4,
+    BGP_BADTYPE = -1,
+
+    BGP_OPEN = 1,
+    BGP_UPDATE = 2,
+    BGP_NOTIFICATION = 3,
+    BGP_KEEPALIVE = 4,
     BGP_ROUTE_REFRESH = 5,
-    BGP_CLOSE         = 255
+    BGP_CLOSE = 255
 };
 
 enum {
     BGP_ENOERR = 0,    ///< No error (success) guaranteed to be zero.
-<<<<<<< HEAD
-    BGP_ERRNO,         ///< System error (see errno).
-=======
     BGP_EIO,           ///< Input/Output error during packet read.
->>>>>>> dfc894b6
     BGP_EINVOP,        ///< Invalid operation (e.g. write while reading packet).
     BGP_ENOMEM,        ///< Out of memory.
     BGP_EBADHDR,       ///< Bad BGP packet header.
@@ -105,33 +101,28 @@
 inline const char *bgpstrerror(int err)
 {
     switch (err) {
-    case BGP_ENOERR:
-        return "Success";
-<<<<<<< HEAD
-    case BGP_ERRNO:
-        return "System error";
-=======
-    case BGP_EIO:
-        return "I/O error";
->>>>>>> dfc894b6
-    case BGP_EINVOP:
-        return "Invalid operation";
-    case BGP_ENOMEM:
-        return "Out of memory";
-    case BGP_EBADHDR:
-        return "Bad BGP header";
-    case BGP_EBADTYPE:
-        return "Bad BGP packet type";
-    case BGP_EBADPARAMLEN:
-        return "Oversized or inconsistent BGP open parameters length";
-    case BGP_EBADWDRWNLEN:
-        return "Oversized or inconsistent BGP update Withdrawn length";
-    case BGP_EBADATTRSLEN:
-        return "Oversized or inconsistent BGP update Path Attributes length";
-    case BGP_EBADNLRILEN:
-        return "Oversized or inconsistent BGP update NLRI length";
-    default:
-        return "Unknown error";
+        case BGP_ENOERR:
+            return "Success";
+        case BGP_EIO:
+            return "I/O error";
+        case BGP_EINVOP:
+            return "Invalid operation";
+        case BGP_ENOMEM:
+            return "Out of memory";
+        case BGP_EBADHDR:
+            return "Bad BGP header";
+        case BGP_EBADTYPE:
+            return "Bad BGP packet type";
+        case BGP_EBADPARAMLEN:
+            return "Oversized or inconsistent BGP open parameters length";
+        case BGP_EBADWDRWNLEN:
+            return "Oversized or inconsistent BGP update Withdrawn length";
+        case BGP_EBADATTRSLEN:
+            return "Oversized or inconsistent BGP update Path Attributes length";
+        case BGP_EBADNLRILEN:
+            return "Oversized or inconsistent BGP update NLRI length";
+        default:
+            return "Unknown error";
     }
 }
 
@@ -297,10 +288,10 @@
     /// @private Relevant status for each BGP packet.
     union {
         struct {
-            unsigned char *pptr;   ///< @private Current parameter pointer
-            unsigned char *params; ///< @private Pointer to parameters base
-
-            bgp_open_t opbuf;      ///< @private Convenience field for reading
+            unsigned char *pptr;    ///< @private Current parameter pointer
+            unsigned char *params;  ///< @private Pointer to parameters base
+
+            bgp_open_t opbuf;  ///< @private Convenience field for reading
         };
         /// @private BGP update specific fields
         struct {
@@ -309,8 +300,8 @@
 
             /// @private following fields are mutually exclusive, so reuse storage
             union {
-                bgpprefix_t pfxbuf;             ///< @private Convenience field for reading.
-                unsigned char fastpresbuf[128]; ///< @private Fast preserved buffer, to avoid malloc()s.
+                bgpprefix_t pfxbuf;              ///< @private Convenience field for reading.
+                unsigned char fastpresbuf[128];  ///< @private Fast preserved buffer, to avoid malloc()s.
             };
         };
     };
@@ -390,4 +381,4 @@
 
 /** @} */
 
-#endif
+#endif